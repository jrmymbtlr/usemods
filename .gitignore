--- conflicted
+++ resolved
@@ -1,26 +1,38 @@
+# Node modules
 node_modules
+
+# IDE/Editor files
 *.iml
 .idea
-*.log*
-.nuxt
 .vscode
 .DS_Store
+
+# Logs
+*.log*
+
+# Build directories and files
+.nuxt
 coverage
 dist
+.output
 sw.*
+
+# Environment variables
 .env
-.output
+
+# Documentation and content
 docs/content/2.functions
 nuxt-module/docs/content/2.docs
 nuxt-web/content/2.docs/*.md
-!nuxt-web/content/2.docs/12.tailwind.md
+nuxt-web/pages/playground/*
+
+# Source files
 nuxt-module/src/runtime/utils/*.ts
 nuxt-web/utils/*.ts
-<<<<<<< HEAD
+
+# VSCode Counter
 .VSCodeCounter/
 .VSCodeCounter/*
-nuxt-web/pages/playground/*
-=======
-nuxt-web/pages/playground/*
-.VSCodeCounter/*
->>>>>>> 3c5b3008
+
+# Include specific files
+!nuxt-web/content/2.docs/12.tailwind.md