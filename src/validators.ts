--- conflicted
+++ resolved
@@ -298,119 +298,6 @@
  * Check if any given value is a valid MAC address.
  */
 export function isMacAddress(value: string): boolean {
-<<<<<<< HEAD
-  const regex = /^([0-9A-Fa-f]{2}[:-]){5}([0-9A-Fa-f]{2})$/;
-  return regex.test(value);
-}
-=======
   const regex = /^([0-9A-Fa-f]{2}[:-]){5}([0-9A-Fa-f]{2})$/
   return regex.test(value)
-}
-
-// /**
-//  * Check if you're a passionate iPhone fan.
-//  */
-// export function isIos(): boolean {
-//   return /iPad|iPhone|iPod/.test(navigator.platform);
-// }
-
-// /**
-//  * Check if you're a fervent Windows fan.
-//  */
-// export function isWindows(): boolean {
-//   return /Win/.test(navigator.platform);
-// }
-
-// /**
-//  * Check if you're a devoted Linux fan.
-//  */
-// export function isLinux(): boolean {
-//   return /Linux/.test(navigator.platform);
-// }
-
-// /**
-//  * Check if you're a zealous Android fan.
-//  */
-// export function isAndroid(): boolean {
-//   return /Android/.test(navigator.platform);
-// }
-
-// /**
-//  * Check if you're a staunch Mac fan.
-//  */
-// export function isMac(): boolean {
-//   return /Mac/.test(navigator.platform);
-// }
-
-// /**
-//  * Check if you're a die-hard Chrome fan.
-//  */
-// export function isChrome(): boolean {
-//   return /Chrome/.test(navigator.userAgent);
-// }
-
-// /**
-//  * Check if you're a dedicated Firefox fan.
-//  */
-// export function isFirefox(): boolean {
-//   return /Firefox/.test(navigator.userAgent);
-// }
-
-// /**
-//  * Check if you're a lonely Safari fan.
-//  */
-// export function isSafari(): boolean {
-//   return /Safari/.test(navigator.userAgent);
-// }
-
-// /**
-//  * Check if you're an ardent Edge fan.
-//  */
-// export function isEdge(): boolean {
-//   return /Edge/.test(navigator.userAgent);
-// }
-
-// /**
-//  * Check if you're rocking a mobile
-//  */
-// export function isMobile(): boolean {
-//   return /Mobi/.test(navigator.userAgent);
-// }
-
-// /**
-//  * Check if you're tablet user
-//  */
-// export function isTablet(): boolean {
-//   return /Tablet/.test(navigator.userAgent);
-// }
-
-// /**
-//  * Check if you're pro desktop user
-//  */
-// export function isDesktop(): boolean {
-//   return !isMobile() && !isTablet();
-// }
-
-// /**
-//  * Check if you're portrait
-//  */
-// export function isPortrait(): boolean {
-//   return window.innerHeight > window.innerWidth;
-// }
-
-// /**
-//  * Check if you're landscape
-//  */
-// export function isLandscape(): boolean {
-//   return window.innerWidth > window.innerHeight;
-// }
-
-// /**
-//  * Check if you're a cyborg or a bot
-//  */
-// export function isBot(): boolean {
-//   return /bot|googlebot|crawler|spider|robot|crawling/i.test(
-//     navigator.userAgent
-//   );
-// }
->>>>>>> 613f7c60
+}