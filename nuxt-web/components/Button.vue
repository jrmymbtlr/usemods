--- conflicted
+++ resolved
@@ -1,13 +1,8 @@
 <template>
-<<<<<<< HEAD
-  <button :type="type as 'button' | 'reset' | 'submit'"
-    class="flex h-11 translate-y-0 touch-manipulation select-none items-center justify-center gap-2.5 whitespace-nowrap rounded-lg border px-5 text-lg font-medium transition-all" :class="[colorClasses, sizeClasses]">
-=======
   <button
     :type="type as 'button' | 'reset' | 'submit'"
     class="flex translate-y-0 touch-manipulation select-none items-center justify-center whitespace-nowrap rounded-lg border text-lg font-medium transition-all"
     :class="[colorClasses, sizeClasses]">
->>>>>>> 53fe6197
     <slot />
   </button>
 </template>
@@ -28,22 +23,9 @@
   }
 })
 
-<<<<<<< HEAD
-const colorClasses = {
-  'bg-gradient-to-br from-indigo-500 to-indigo-600 text-white border-white/20': props.color === 'primary',
-  'bg-white text-indigo-600 dark:bg-white/[2%] hover:bg-white/[4%] dark:text-white shadow-lg border-black/[2%] dark:border-white/[5%] dark:hover:bg-white/[3%]': props.color === 'secondary',
-}
-
-const sizeClasses = {
-  'h-9 px-4 text-sm': props.size === 'sm',
-  'h-11 px-5 text-lg': props.size === 'md',
-  'h-14 px-6 text-xl': props.size === 'lg'
-}
-=======
   const sizeClasses = {
     'h-9 px-3 gap-2 text-sm': props.size === 'sm',
     'h-11 px-5 gap-3 text-lg': props.size === 'md',
     'h-14 px-6 gap-4 text-xl': props.size === 'lg'
   }
->>>>>>> 53fe6197
 </script>